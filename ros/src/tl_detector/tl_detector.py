#!/usr/bin/env python
"""
Traffic Light Detector node for Carla
"""
from threading import Lock, Thread, Event

from timeit import default_timer as timer
import yaml
import numpy as np

import rospy
from std_msgs.msg import Int32
from geometry_msgs.msg import PoseStamped
from styx_msgs.msg import Lane, TrafficLight
from sensor_msgs.msg import Image
from cv_bridge import CvBridge

import cv2

from light_classification.tl_classifier import TLClassifier
from tl_detector_segmentation import TLDetectorSegmentation


class TLDetector(object):
    """
    Traffic lights detector.

    When a traffic light waypoint is near car pose runs image detection and classification
    to determine state of the traffic light.

    Publishes to /traffic_waypoint index of waypoint with RED traffic light. If no RED traffic light
    in the vicinity publish -1.
    """
    def __init__(self):
        rospy.init_node('tl_detector')

        self.lock = Lock()
        self.missed_images = -1
        self.event = Event()
        self.event.clear()
        self.thread = Thread(target=self.detector_thread)
        self.thread.start()

        self.has_image = None

        self.bridge = CvBridge()
        self.detector = TLDetectorSegmentation()  # TLDetector that uses semantic segmentation
        self.classifier = TLClassifier()

        self.pose = None
        rospy.Subscriber('/current_pose', PoseStamped, self.pose_cb, queue_size=1)
        self.has_image = False
        self.base_waypoints_np = np.array([])
        rospy.Subscriber('/base_waypoints', Lane, self.base_waypoints_cb, queue_size=1)

        self.tl_config = yaml.safe_load(rospy.get_param("/traffic_light_config"))

        self.car_direction = 1
        self.last_car_wp_idx = None
        self.in_range = False
        self.last_in_range = False
        self.state = TrafficLight.UNKNOWN
        self.last_state = TrafficLight.UNKNOWN
        self.last_tl_wp_idx = -1
        self.stop_lines_wp_idxs = []
        self.state_count = 0

        self.camera_image = None
        rospy.Subscriber('/image_color', Image, self.image_cb, queue_size=1)

        self.lights = []
        self.lights_position = []
        '''
        /vehicle/traffic_lights provides the location of the traffic light in 3D map
        space and gives ground truth data source for the traffic light
        classifier by sending the current color state of all traffic lights in the
        simulator. When testing on the vehicle, the color state will not be available.
        '''
        #rospy.Subscriber('/vehicle/traffic_lights', TrafficLightArray, self.traffic_cb, queue_size=1)

        """ Publish the index of the waypoint nearest to the upcoming red traffic light"""
        self.traffic_waypoint_pub = rospy.Publisher('/traffic_waypoint', Int32, queue_size=1)
        self.image_debug_pub = rospy.Publisher("/image_debug", Image, queue_size=1)

<<<<<<< HEAD
        self.loop()

    def loop(self):
        """main tl_detector message processing loop"""
        rate = rospy.Rate(10) # in Hz
        while not rospy.is_shutdown():
            rate.sleep()
=======
        rospy.spin()
        self.thread.join(timeout=5)
>>>>>>> 3b858812

    def pose_cb(self, msg):
        """Callback to receive pose
        Pose may be published very often, so we just store it here without any calculation
        """
        self.pose = msg

    def get_light_state(self):
        """Detects traffic lights in self.camera_image.
        Returns single result of their classification.
        Publishes /image_debug with bounding boxes overlayed over detected TLs

        Args:
        Returns:
            int: ID of traffic light color (specified in styx_msgs/TrafficLight)

        """
        if not self.has_image:
            return TrafficLight.UNKNOWN

        start_time = timer()

        # detect bounding boxes of what looks like traffic lights
        cv_image = self.bridge.imgmsg_to_cv2(self.camera_image, "bgr8")

        bboxes, tf_ms = self.detector.detect(cv_image)

        # extract TL images and classify. create debug segmented image
        classification = {TrafficLight.UNKNOWN: 0,
                          TrafficLight.RED: 0,
                          TrafficLight.YELLOW: 0,
                          TrafficLight.GREEN: 0}
        tl_img_debug = np.copy(cv_image)
        rect_img = np.zeros_like(tl_img_debug)
        for i, box in enumerate(bboxes):
            x1 = box[0][0]
            y1 = box[0][1]
            x2 = box[1][0]
            y2 = box[1][1]
            tl_image = cv_image[y1:y2, x1:x2]
            #classifier_size = (128,128)
            #resized = cv2.resize(tl_image, classifier_size, cv2.INTER_LINEAR)
            resized = tl_image
            # Classification
            rospy.logwarn("tl_detector:About to call classifier")
            tl_class = self.classifier.get_classification(resized)
            classification[tl_class] += 1
            # debug output
            color = [255,255,255]
            if tl_class == TrafficLight.RED:
                color = [0, 0, 255]
            elif tl_class == TrafficLight.YELLOW:
                color = [0, 255, 255]
            elif tl_class == TrafficLight.GREEN:
                color = [0, 255, 0]
            cv2.rectangle(rect_img, box[0], box[1], color, thickness=-1)
        cv2.addWeighted(tl_img_debug, 1.0, rect_img, 0.5, 0, tl_img_debug)

        # come to consensus what we are looking at
        result = TrafficLight.UNKNOWN
        if classification[TrafficLight.RED] > 0:
            result = TrafficLight.RED
        elif classification[TrafficLight.YELLOW] > 0:
            result = TrafficLight.YELLOW
        elif classification[TrafficLight.GREEN] > 0:
            result = TrafficLight.GREEN

        # publish debug message
        resized = cv2.resize(tl_img_debug, (400,300,), interpolation=cv2.INTER_LINEAR)
        image_message = self.bridge.cv2_to_imgmsg(resized, encoding="bgr8")
        self.image_debug_pub.publish(image_message)
        time_ms = int((timer() - start_time) * 1000)

        rospy.logwarn("tl_detector: detected {} TLs in img, {}/{} tf/tot ms, classes={}. result={}".format(
            len(bboxes), tf_ms, time_ms, classification, result))

        return result

    def calculate_closest_waypoint_idx(self, pose):
        """Identifies the index of closest waypoint to the given pose
            https://en.wikipedia.org/wiki/Closest_pair_of_points_problem
            NB: 'closest' may be behind
        Args:
            pose (Pose): position to match a waypoint to

        Returns:
            int: index of the closest waypoint in self.waypoints
        """
        if len(self.base_waypoints_np) == 0:
            rospy.logwarn("tl_detector: Waypoins numpy array is not initialized")
            return -1

        if type(pose) is list:
            # pose comes from stop_line_positions
            get_distance = np.vectorize(lambda waypoint: np.linalg.norm(complex(pose[0], pose[1]) - waypoint))
        else:
            # pose comes from ROS pose type
            get_distance = np.vectorize(lambda waypoint: np.linalg.norm(complex(pose.position.x,
                                                                                pose.position.y) - waypoint))

        closest_point = get_distance(self.base_waypoints_np)
        return np.argmin(closest_point)

    def get_next_tl_waypoint_index(self, stop_line_positions):
        """ Return index in base_waypoints of the next TL given car pose.

        Returns:
            int: index of waypoint closest to the upcoming stop line for a traffic light (-1 if none exists)
        """
        tl_wp_idx = -1
        if self.pose is None:
            rospy.logerr("tl_detector: Pose is not set")
            return tl_wp_idx
        if len(self.base_waypoints_np)==0:
            rospy.logerr("tl_detector: waypoints numpy array not set")
            return tl_wp_idx

        if len(self.stop_lines_wp_idxs)==0:
            # find indices of waypoints for stop line positions (given by pairs like [1148.56, 1184.65])
            # do it only once. assume the they never change
            self.stop_lines_wp_idxs = [self.calculate_closest_waypoint_idx(stop_line_xy)
                                       for stop_line_xy in stop_line_positions]

        # find car waypoint index
        car_wp_idx = self.calculate_closest_waypoint_idx(self.pose.pose)
        if self.last_car_wp_idx is not None:
            if (self.last_car_wp_idx - car_wp_idx) <= 0:
                self.car_direction = 1
            else:
                self.car_direction = -1
        else:
            self.car_direction = 1

        self.last_car_wp_idx = car_wp_idx

        # Find the closest upcoming stop line waypoint index in front of the car
        INDEX_DISTANCE_THRESHOLD = 150

        light_dist = [0 < (self.car_direction *(line_index - car_wp_idx)) < INDEX_DISTANCE_THRESHOLD
                        for line_index in self.stop_lines_wp_idxs]
        
        self.last_in_range = self.in_range

        if any(light_dist):
            tl_wp_idx = self.stop_lines_wp_idxs[np.argmax(light_dist)]
            self.in_range = True
            light = True
        else:
            self.in_range = False

        if self.in_range and not self.last_in_range:
            rospy.logwarn("tl_detector: TL in range SL_WP: {}, Car_WP: {}".format(tl_wp_idx, car_wp_idx))
            self.last_in_range = self.in_range
        
        return tl_wp_idx

    def base_waypoints_cb(self, msg):
        """Callback to receive /base_waypoints"""
        waypoints_np = np.array([])

        for point in msg.waypoints:
            x_coord = point.pose.pose.position.x
            y_coord = point.pose.pose.position.y
            waypoints_np = np.append(waypoints_np, complex(x_coord, y_coord))

        self.base_waypoints_np = waypoints_np

        rospy.logwarn("tl_detector: updated {} base waypoints".format(len(self.base_waypoints_np)))

    def traffic_cb(self, msg):
        """Callback to receive ground truth traffic light states in simulator.
        Finds next closest traffic light in front, takes its ground truth state
        and publishes to /traffic_waypoint
        """
        start = timer()

        self.lights = msg.lights
        self.lights_position = []
        for position in msg.lights:
            x = position.pose.pose.position.x
            y = position.pose.pose.position.y
            self.lights_position.append([x, y])

        tl_wp_idx = self.get_next_tl_waypoint_index(self.lights_position)

        state = TrafficLight.UNKNOWN

        if self.in_range:
            for i in range(len(self.stop_lines_wp_idxs)):
                if tl_wp_idx == self.stop_lines_wp_idxs[i]:
                    state = self.lights[i].state
                    break
            if state == TrafficLight.RED:
                PUBLISH_STOP_LINE_OFFSET_IDX = 20
                tl_wp_idx -= PUBLISH_STOP_LINE_OFFSET_IDX
            else:
                tl_wp_idx = -1

        self.update_state_and_publish(state, tl_wp_idx)
        rospy.logwarn("tl_detector: traffic_cb, tl_wp_idx={}, state={}, {}ms".format(tl_wp_idx, state,
                                                                                     int(float(timer()-start)*1000.)))

<<<<<<< HEAD
    def image_cb(self, msg):
=======
    def detector_thread(self):
>>>>>>> 3b858812
        """Identifies red lights in the incoming camera image and publishes the index
            of the waypoint closest to the red light's stop line to /traffic_waypoint
        """
        while not rospy.is_shutdown() and self.event.wait():
            self.lock.acquire()
            self.event.clear()
            missed_images = self.missed_images
            self.missed_images = -1
            self.lock.release()
            start = timer()

            tl_wp_idx = self.get_next_tl_waypoint_index(self.tl_config['stop_line_positions'])
            wp_time = int(float(timer()-start)*1000.)

            rospy.logwarn("tl_detector: detector_thread next_wp {}, {}ms: missed images {}".format(tl_wp_idx, wp_time, missed_images))

            if tl_wp_idx > -1:
                start = timer()
                state = self.get_light_state()
                img_time = int(float(timer() - start) * 1000.)
                self.update_state_and_publish(state, tl_wp_idx)
                rospy.logwarn("tl_detector: detector_thread state={}, {}ms".format(state, img_time))



    def image_cb(self, msg):
        """Incoming camera image callback

        Args:
            msg (Image): image from car-mounted camera

        """
        self.lock.acquire()
        self.has_image = True
        self.camera_image = msg
<<<<<<< HEAD
        tl_wp_idx = self.get_next_tl_waypoint_index(self.tl_config['stop_line_positions'])
        wp_time = int(float(timer()-start)*1000.)

        rospy.logwarn("tl_detector: image_cb next_wp {}, {}ms".format(tl_wp_idx, wp_time))

        if tl_wp_idx > -1:
            start = timer()
            state = self.get_light_state()
            img_time = int(float(timer() - start) * 1000.)
            rospy.logwarn("tl_detector: image_cb state={}, {}ms".format(state, img_time))
            self.update_state_and_publish(state, tl_wp_idx)
        else:
            self.update_state_and_publish(TrafficLight.RED, -1)
=======
        self.missed_images += 1
        self.event.set()
        self.lock.release()

>>>>>>> 3b858812

    def update_state_and_publish(self, state, tl_wp_idx):
        """
        Publish upcoming red lights at camera frequency.
        Each predicted state has to occur `STATE_COUNT_THRESHOLD` number
        of times till we start using it. Otherwise the previous stable state is
        used.
        """
        if self.state != state:
            self.state_count = 1
            self.state = state
        else:
            self.state_count += 1

        STATE_COUNT_THRESHOLD = 1
        if self.state_count >= STATE_COUNT_THRESHOLD:
            self.last_state = self.state
            if self.state == TrafficLight.RED:
                self.last_tl_wp_idx = tl_wp_idx
            else:
                self.last_tl_wp_idx = -1
        self.traffic_waypoint_pub.publish(Int32(self.last_tl_wp_idx))

if __name__ == '__main__':
    try:
        TLDetector()
    except rospy.ROSInterruptException:
        rospy.logerr('Could not start traffic node.')<|MERGE_RESOLUTION|>--- conflicted
+++ resolved
@@ -82,18 +82,8 @@
         self.traffic_waypoint_pub = rospy.Publisher('/traffic_waypoint', Int32, queue_size=1)
         self.image_debug_pub = rospy.Publisher("/image_debug", Image, queue_size=1)
 
-<<<<<<< HEAD
-        self.loop()
-
-    def loop(self):
-        """main tl_detector message processing loop"""
-        rate = rospy.Rate(10) # in Hz
-        while not rospy.is_shutdown():
-            rate.sleep()
-=======
         rospy.spin()
         self.thread.join(timeout=5)
->>>>>>> 3b858812
 
     def pose_cb(self, msg):
         """Callback to receive pose
@@ -296,11 +286,7 @@
         rospy.logwarn("tl_detector: traffic_cb, tl_wp_idx={}, state={}, {}ms".format(tl_wp_idx, state,
                                                                                      int(float(timer()-start)*1000.)))
 
-<<<<<<< HEAD
-    def image_cb(self, msg):
-=======
     def detector_thread(self):
->>>>>>> 3b858812
         """Identifies red lights in the incoming camera image and publishes the index
             of the waypoint closest to the red light's stop line to /traffic_waypoint
         """
@@ -323,7 +309,8 @@
                 img_time = int(float(timer() - start) * 1000.)
                 self.update_state_and_publish(state, tl_wp_idx)
                 rospy.logwarn("tl_detector: detector_thread state={}, {}ms".format(state, img_time))
-
+            else:
+                self.update_state_and_publish(TrafficLight.RED, -1)
 
 
     def image_cb(self, msg):
@@ -336,26 +323,9 @@
         self.lock.acquire()
         self.has_image = True
         self.camera_image = msg
-<<<<<<< HEAD
-        tl_wp_idx = self.get_next_tl_waypoint_index(self.tl_config['stop_line_positions'])
-        wp_time = int(float(timer()-start)*1000.)
-
-        rospy.logwarn("tl_detector: image_cb next_wp {}, {}ms".format(tl_wp_idx, wp_time))
-
-        if tl_wp_idx > -1:
-            start = timer()
-            state = self.get_light_state()
-            img_time = int(float(timer() - start) * 1000.)
-            rospy.logwarn("tl_detector: image_cb state={}, {}ms".format(state, img_time))
-            self.update_state_and_publish(state, tl_wp_idx)
-        else:
-            self.update_state_and_publish(TrafficLight.RED, -1)
-=======
         self.missed_images += 1
         self.event.set()
         self.lock.release()
-
->>>>>>> 3b858812
 
     def update_state_and_publish(self, state, tl_wp_idx):
         """
